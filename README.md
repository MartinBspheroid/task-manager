--- conflicted
+++ resolved
@@ -1,12 +1,5 @@
 # Task Manager
 
-<<<<<<< HEAD
-A simple task manager for running and managing background processes.
-
-## Installation
-
-To install the dependencies, run:
-=======
 A TypeScript task manager that spawns and manages child processes with logging, timeout capabilities, and optional queue management. Built for reliability and scalability with Bun runtime.
 
 ## 📚 Documentation
@@ -90,59 +83,11 @@
 ## 🏃‍♂️ Development
 
 ### Installation
->>>>>>> 86db4cb8
 
 ```bash
 bun install
 ```
 
-<<<<<<< HEAD
-## Usage
-
-### Starting a task
-
-To start a new task, use the `start` command:
-
-```bash
-bun src/cli/start.ts -- <command> [args]
-```
-
-You can also add tags to a task using the `--tag` flag:
-
-```bash
-bun src/cli/start.ts --tag my-task -- <command> [args]
-```
-
-### Listing running tasks
-
-To list all running tasks, use the `list` command:
-
-```bash
-bun src/cli/list.ts
-```
-
-### Stopping tasks
-
-To stop all running tasks, use the `killall` command:
-
-```bash
-bun src/cli/killAll.ts
-```
-
-To stop tasks by tag, use the `kill` command:
-
-```bash
-bun src/cli/killByTag.ts --tag my-task
-```
-
-## Running tests
-
-To run the tests, use the following command:
-
-```bash
-bun test
-```
-=======
 ### Running Tests
 
 ```bash
@@ -349,5 +294,4 @@
 
 ---
 
-**Need help?** Check the [documentation links](#-documentation) above or browse the `docs/` directory for detailed guides and examples.
->>>>>>> 86db4cb8
+**Need help?** Check the [documentation links](#-documentation) above or browse the `docs/` directory for detailed guides and examples.